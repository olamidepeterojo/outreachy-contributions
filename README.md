--- conflicted
+++ resolved
@@ -1,212 +1,210 @@
-# Dataset of Interest
-
-The SARS-CoV-2 3CL protease (3CLPro) is a critical drug target for combating COVID-19 and future coronaviruses. As the enzyme responsible for viral replication, inhibiting 3CLPro disrupts the virus’s ability to multiply, making it a cornerstone for antiviral therapies.
-
-I selected the SARSCoV2_3CLPro_Diamond dataset beacause despite  progress in vaccine development, effective antiviral drugs remains urgently needed. By focusing on this dataset, I aim to contribute to the discovery of novel inhibitors that could save lives and reduce healthcare burdens worldwide.
-
-##  How to setup
-
-Clone the repository using `git`
-
-```
-git clone https://github.com/olamidepeterojo/outreachy-contributions
-```
-
-Go to the root repository
-```
-cd outreachy-contributions
-```
-
-It's recommended developers make a virtual environment to install all required dependencies.
-
-To create a virtual environment in the root repository, run the command below:
-
-```
-conda create --name myenv python=3.12
-```
-
-Activate your virtual environment in order for python to use it to manage dependencies.
-
-```
-conda activate myenv
-```
-
-Or, check the table titled "Command to activate virtual environment" [here](https://docs.python.org/3/library/venv.html#how-venvs-work) to find what works for your shell.
-
-Forking my repository will give you acces to the TDC python package, but to know how to install it run:
-
-```
-pip install PyTDC
-```
-
-The `get_tdc_data.py` file contains code to obtain the SARSCoV2_3CLPro_Diamond dataset from HTS task in the single-instance prediction. if you desire to obtain another dataset task, still under single-instance prediction problem, you would have to change the import to the task you desire and the data.
-
-## How to run
-
-### Get Data Set
-
-```
-chmod +x /scripts/generate_data.sh
-./scripts/generate_data.sh
-```
-
-## Dataset Analysis: SARS-CoV-2 3CLPro_Diamond (High-Throughput Screening)  
-
----
-
-### **1. Verification as a Classification Problem**  
-This dataset is a **binary classification task**, where the goal is to predict whether a compound is **active** (`Y=1`) or **inactive** (`Y=0`) against the SARS-CoV-2 3CL protease.  
-
-**Key Evidence**:  
-- **Target Variable**: Binary labels (`0` or `1`) explicitly provided for each compound.  
-- **Class Distribution**:  
-  - **Active (Y=1)**: 77 compounds (9% of the dataset).  
-  - **Inactive (Y=0)**: 802 compounds (91% of the dataset).  
-- **Suitability**: Classification aligns with the goal of identifying inhibitors (active compounds) from a chemical library.  
-- **Evaluation Metrics**: Use **AUC-ROC**, **F1-score**, and **precision-recall curves** to handle class imbalance.  
-
----
-
-### **2. Dataset Background and Endpoint**  
-#### **Biological Context**  
-- **Target**: SARS-CoV-2 3CL Protease (3CLPro),** a key enzyme for viral replication. Inhibiting this enzyme blocks viral maturation, making it a prime therapeutic target for COVID-19.  
-- **Source**: Generated via **high-throughput screening (HTS)** at the [Diamond Light Source](https://www.diamond.ac.uk/), a synchrotron facility enabling rapid biochemical assays.  
-
-#### **Endpoint Definition**  
-- **Activity (Y=1)**: Compounds showing significant inhibition of 3CLPro in biochemical assays (e.g., IC50 ≤ 10 µM).  
-- **Inactivity (Y=0)**: Compounds with no measurable inhibition (IC50 > 10 µM or no dose-response).  
-
-#### **Dataset Curation**  
-- **Size**: 879 compounds.  
-- **Features**:  
-  - `Drug_ID`: Unique compound identifier.  
-  - `Drug`: SMILES strings encoding molecular structures.  
-  - `Y`: Binary activity labels.  
-- **Use Case**: Train models to prioritize novel 3CLPro inhibitors for experimental validation.  
-
----
-
-### **3. Computational Feasibility Assessment**  
-#### **Data Size and Complexity**  
-- **Manageable Scale**: ~1k samples is tractable for most ML algorithms (e.g., Random Forests, SVMs) and deep learning on modest hardware.  
-- **Featurization Workflow**:  
-  - **Fingerprints**: Convert SMILES to Morgan fingerprints (e.g., 2048 bits) for traditional ML.  
-  - **Graph-Based Models**: Libraries like `PyTorch Geometric` can be used to represent molecules as graphs for GNNs.  
-  - **Descriptors**: Compute physicochemical properties (e.g., logP, molecular weight) via `RDKit`.  
-
----
-  
-This dataset is **viable for classification tasks** and computationally feasible for both traditional ML and deep learning. While class imbalance poses a challenge, it reflects real-world drug discovery constraints, making success here impactful for practical applications.  
-
----
-
-# Featurise the data
-
-With the vitual environment activated, run the commands below:
-
-```
-pip install ersilia
-pip install jupyter
-```
-
----
-
-The `SARSCoV2_3CLPro_Diamond.csv` file located in the `data` folder, stores the raw dataset.
-
----
-
-## How to run
-
-Firstly, fetch the representation model with its id `eos4wt0` and serve. Run the command below:
-
-```
-esilia fetch eos4wt0
-ersilia serve eos4wt0
-```
-
-Secondly, i recommend you create a `pyproject.toml` file, copy and paste the code from the ersilia-os [Github](https://github.com/ersilia-os/ersilia) to ensure ersilia works with all dependencies installed.
-
-To install dependencies, run:
-
-```
-poetry install
-```
-
----
-
-From the root repository, lunch the jupyter notebook:
-
-```
-jupyter notebook
-```
-
-Then navigate to the notebooks/featurize.ipynb file to run the code.
-
-**NOTE:** While in jupyter notebook, ensure to install ersilia:
-
-```
-!pip install ersilia
-```
-
-<<<<<<< HEAD
-
-=======
->>>>>>> 329bc497
----
-
-Automatically, a file `features.csv` will be created in your `notebooks` folder. This file contains the featurized dataset.
-
-## Dataset Analysis: SARS-CoV-2 3CLPro_Diamond (High-Throughput Screening)
-
----
-
-### **1. I selected the Morgan fingerprints featurizer (`eos4wt0`) becuase it provides a  practical, interpretable, and reproducible solution for featurizing my dataset.**
-
----
-
-<<<<<<< HEAD
-### **2. The `featurize.ipynb` file located in the `notebooks` folder is a jupyter notebook which contains the featurization code.**
-=======
-### **2. The `featurize.ipynb` file located in the `notebooks` folder is a jupyter notebook which contains the featurization code.**
-
----
-
-# Build an ML model
-
-To start with building the ML model, recreate the environment by running the command below:
-
-```
-conda env create -f environment.yml
-```
-
-The `environment.yml` is a standard and recommended approach because it captures the name, channels, and dependencies (including Python) in a single file.
-
-It also preserves both the conda channel information and exact package versions.
-
----
-
-The `model.py` file located in the `models` folder, contains the code for building the ML model.
-
-## How to run
-
-```
-python models/model.py
-```
-
-Automatically the result will be outputed in the terminal and a visual representation will pop up.
-
----
-
-
-### **1. I selected `scikit-learn` as the ML framework and `Random forest` as the model.**
-
----
-
-### **2. I first read the featurised data from the CSV file. The "output" column has the numeric representations (embeddings) generated by the featurisation step in the Jupyter notebook. Then i map the binary labels (Y) into that same DataFrame using the labels CSV. Once i have the data in a numeric (2D NumPy array) format with corresponding targets, i split it into training and testing sets and fit a Random Forest model from scikit-learn.**
-
----
-
-### **3. After splitting the data, i obtained predictions on the testing set using `clf.predict(X_test)`. i then computed the accuracy with `accuracy_score` and generated a full report (which includes precision, recall, and F1-score) using classification_report.**
-
-### **4. I used Matplotlib together with scikit‑learn’s display utilities to create visualizations.**
->>>>>>> 329bc497
+# Dataset of Interest
+
+The SARS-CoV-2 3CL protease (3CLPro) is a critical drug target for combating COVID-19 and future coronaviruses. As the enzyme responsible for viral replication, inhibiting 3CLPro disrupts the virus’s ability to multiply, making it a cornerstone for antiviral therapies.
+
+I selected the SARSCoV2_3CLPro_Diamond dataset beacause despite  progress in vaccine development, effective antiviral drugs remains urgently needed. By focusing on this dataset, I aim to contribute to the discovery of novel inhibitors that could save lives and reduce healthcare burdens worldwide.
+
+##  How to setup
+
+Clone the repository using `git`
+
+```
+git clone https://github.com/olamidepeterojo/outreachy-contributions
+```
+
+Go to the root repository
+```
+cd outreachy-contributions
+```
+
+It's recommended developers make a virtual environment to install all required dependencies.
+
+To create a virtual environment in the root repository, run the command below:
+
+```
+conda create --name myenv python=3.12
+```
+
+Activate your virtual environment in order for python to use it to manage dependencies.
+
+```
+conda activate myenv
+```
+
+Or, check the table titled "Command to activate virtual environment" [here](https://docs.python.org/3/library/venv.html#how-venvs-work) to find what works for your shell.
+
+Forking my repository will give you acces to the TDC python package, but to know how to install it run:
+
+```
+pip install PyTDC
+```
+
+The `get_tdc_data.py` file contains code to obtain the SARSCoV2_3CLPro_Diamond dataset from HTS task in the single-instance prediction. if you desire to obtain another dataset task, still under single-instance prediction problem, you would have to change the import to the task you desire and the data.
+
+## How to run
+
+### Get Data Set
+
+```
+chmod +x /scripts/generate_data.sh
+./scripts/generate_data.sh
+```
+
+## Dataset Analysis: SARS-CoV-2 3CLPro_Diamond (High-Throughput Screening)  
+
+---
+
+### **1. Verification as a Classification Problem**  
+This dataset is a **binary classification task**, where the goal is to predict whether a compound is **active** (`Y=1`) or **inactive** (`Y=0`) against the SARS-CoV-2 3CL protease.  
+
+**Key Evidence**:  
+- **Target Variable**: Binary labels (`0` or `1`) explicitly provided for each compound.  
+- **Class Distribution**:  
+  - **Active (Y=1)**: 77 compounds (9% of the dataset).  
+  - **Inactive (Y=0)**: 802 compounds (91% of the dataset).  
+- **Suitability**: Classification aligns with the goal of identifying inhibitors (active compounds) from a chemical library.  
+- **Evaluation Metrics**: Use **AUC-ROC**, **F1-score**, and **precision-recall curves** to handle class imbalance.  
+
+---
+
+### **2. Dataset Background and Endpoint**  
+#### **Biological Context**  
+- **Target**: SARS-CoV-2 3CL Protease (3CLPro),** a key enzyme for viral replication. Inhibiting this enzyme blocks viral maturation, making it a prime therapeutic target for COVID-19.  
+- **Source**: Generated via **high-throughput screening (HTS)** at the [Diamond Light Source](https://www.diamond.ac.uk/), a synchrotron facility enabling rapid biochemical assays.  
+
+#### **Endpoint Definition**  
+- **Activity (Y=1)**: Compounds showing significant inhibition of 3CLPro in biochemical assays (e.g., IC50 ≤ 10 µM).  
+- **Inactivity (Y=0)**: Compounds with no measurable inhibition (IC50 > 10 µM or no dose-response).  
+
+#### **Dataset Curation**  
+- **Size**: 879 compounds.  
+- **Features**:  
+  - `Drug_ID`: Unique compound identifier.  
+  - `Drug`: SMILES strings encoding molecular structures.  
+  - `Y`: Binary activity labels.  
+- **Use Case**: Train models to prioritize novel 3CLPro inhibitors for experimental validation.  
+
+---
+
+### **3. Computational Feasibility Assessment**  
+#### **Data Size and Complexity**  
+- **Manageable Scale**: ~1k samples is tractable for most ML algorithms (e.g., Random Forests, SVMs) and deep learning on modest hardware.  
+- **Featurization Workflow**:  
+  - **Fingerprints**: Convert SMILES to Morgan fingerprints (e.g., 2048 bits) for traditional ML.  
+  - **Graph-Based Models**: Libraries like `PyTorch Geometric` can be used to represent molecules as graphs for GNNs.  
+  - **Descriptors**: Compute physicochemical properties (e.g., logP, molecular weight) via `RDKit`.  
+
+---
+  
+This dataset is **viable for classification tasks** and computationally feasible for both traditional ML and deep learning. While class imbalance poses a challenge, it reflects real-world drug discovery constraints, making success here impactful for practical applications.  
+
+---
+
+# Featurise the data
+
+With the vitual environment activated, run the commands below:
+
+```
+pip install ersilia
+pip install jupyter
+```
+
+---
+
+The `SARSCoV2_3CLPro_Diamond.csv` file located in the `data` folder, stores the raw dataset.
+
+---
+
+## How to run
+
+Firstly, i recommend you create a `pyproject.toml` file, copy and paste the code from the ersilia-os [Github](https://github.com/ersilia-os/ersilia) to ensure ersilia works with all dependencies installed.
+
+**NOTE:** A `pyproject.toml` file already exists in the repo for you.
+
+To install dependencies, run:
+
+```
+poetry install
+```
+
+Secondly, fetch the representation model with its id `eos4wt0` and serve. Run the command below:
+
+```
+esilia fetch eos4wt0
+ersilia serve eos4wt0
+```
+
+---
+
+From the root repository, lunch the jupyter notebook:
+
+```
+jupyter notebook
+```
+
+Then navigate to the notebooks/featurize.ipynb file to run the code.
+
+**NOTE:** While in jupyter notebook, ensure to install ersilia:
+
+```
+!pip install ersilia
+```
+
+---
+
+Automatically, a file `features.csv` will be created in your `notebooks` folder. This file contains the featurized dataset.
+
+## Dataset Analysis: SARS-CoV-2 3CLPro_Diamond (High-Throughput Screening)
+
+---
+
+### **1. I selected the Morgan fingerprints featurizer (`eos4wt0`) becuase it provides a  practical, interpretable, and reproducible solution for featurizing my dataset.**
+
+---
+
+### **2. The `featurize.ipynb` file located in the `notebooks` folder is a jupyter notebook which contains the featurization code.**
+
+---
+
+# Build an ML model
+
+To start with building the ML model, recreate the environment by running the command below:
+
+```
+conda env create -f environment.yml
+```
+
+The `environment.yml` is a standard and recommended approach because it captures the name, channels, and dependencies (including Python) in a single file.
+
+It also preserves both the conda channel information and exact package versions.
+
+---
+
+The `model.py` file located in the `models` folder, contains the code for building the ML model.
+
+## How to run
+
+```
+python models/model.py
+```
+
+Automatically the result will be outputed in the terminal and a visual representation will pop up.
+
+---
+
+
+### **1. I selected `scikit-learn` as the ML framework and `Random forest` as the model.**
+
+---
+
+### **2. I first read the featurised data from the CSV file. The "output" column has the numeric representations (embeddings) generated by the featurisation step in the Jupyter notebook. Then i map the binary labels (Y) into that same DataFrame using the labels CSV. Once i have the data in a numeric (2D NumPy array) format with corresponding targets, i split it into training and testing sets and fit a Random Forest model from scikit-learn.**
+
+---
+
+### **3. After splitting the data, i obtained predictions on the testing set using `clf.predict(X_test)`. i then computed the accuracy with `accuracy_score` and generated a full report (which includes precision, recall, and F1-score) using classification_report.**
+
+---
+
+### **4. I used Matplotlib together with scikit‑learn’s display utilities to create visualizations.**
+
+---